--- conflicted
+++ resolved
@@ -105,17 +105,12 @@
 @ManagedObject("URI Context")
 public class ContextHandler extends ScopedHandler implements Attributes, Graceful
 {
-<<<<<<< HEAD
-    public static int SERVLET_MAJOR_VERSION=3;
-    public static int SERVLET_MINOR_VERSION=0;
+    public final static int SERVLET_MAJOR_VERSION=3;
+    public final static int SERVLET_MINOR_VERSION=0;
     public static final Class[] SERVLET_LISTENER_TYPES = new Class[] {ServletContextListener.class, 
                                                                       ServletContextAttributeListener.class,
                                                                       ServletRequestListener.class,
                                                                       ServletRequestAttributeListener.class};
-=======
-    public final static int SERVLET_MAJOR_VERSION=3;
-    public final static int SERVLET_MINOR_VERSION=0;
->>>>>>> 12f1d0f1
 
     public static final int DEFAULT_LISTENER_TYPE_INDEX = 1;
     public static final int EXTENDED_LISTENER_TYPE_INDEX = 0;
