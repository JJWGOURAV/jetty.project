// ========================================================================
// Copyright (c) 2004-2009 Mort Bay Consulting Pty. Ltd.
// ------------------------------------------------------------------------
// All rights reserved. This program and the accompanying materials
// are made available under the terms of the Eclipse Public License v1.0
// and Apache License v2.0 which accompanies this distribution.
// The Eclipse Public License is available at
// http://www.eclipse.org/legal/epl-v10.html
// The Apache License v2.0 is available at
// http://www.opensource.org/licenses/apache2.0.php
// You may elect to redistribute this code under either of these licenses.
// ========================================================================

package org.eclipse.jetty.server;

import static org.hamcrest.Matchers.greaterThanOrEqualTo;
import static org.junit.Assert.assertEquals;
import static org.junit.Assert.assertNotSame;
import static org.junit.Assert.assertThat;
import static org.junit.Assert.assertTrue;

import java.io.BufferedReader;
import java.io.ByteArrayOutputStream;
import java.io.IOException;
import java.io.InputStream;
import java.io.InputStreamReader;
import java.io.LineNumberReader;
import java.io.OutputStream;
import java.net.Socket;
import java.net.SocketException;
import java.net.URL;
import java.util.Arrays;
import java.util.Random;
import java.util.concurrent.BrokenBarrierException;
import java.util.concurrent.Exchanger;

import javax.servlet.ServletException;
import javax.servlet.ServletOutputStream;
import javax.servlet.http.HttpServletRequest;
import javax.servlet.http.HttpServletResponse;


import org.eclipse.jetty.io.EndPoint;
import org.eclipse.jetty.server.handler.AbstractHandler;
import org.eclipse.jetty.util.IO;
import org.eclipse.jetty.util.StringUtil;
<<<<<<< HEAD
import org.hamcrest.Matchers;
=======
import org.eclipse.jetty.util.log.Log;
import org.eclipse.jetty.util.log.StdErrLog;
import org.hamcrest.Matchers;
import org.junit.Assert;
>>>>>>> 29fda3a7
import org.junit.Test;
import org.junit.matchers.JUnitMatchers;

/**
 *
 */
public abstract class HttpServerTestBase extends HttpServerTestFixture
{
    /** The request. */
    private static final String REQUEST1_HEADER="POST / HTTP/1.0\n"+"Host: localhost\n"+"Content-Type: text/xml; charset=utf-8\n"+"Connection: close\n"+"Content-Length: ";
    private static final String REQUEST1_CONTENT="<?xml version=\"1.0\" encoding=\"ISO-8859-1\"?>\n"
            +"<nimbus xmlns:xsi=\"http://www.w3.org/2001/XMLSchema-instance\"\n"+"        xsi:noNamespaceSchemaLocation=\"nimbus.xsd\" version=\"1.0\">\n"
            +"</nimbus>";
    private static final String REQUEST1=REQUEST1_HEADER+REQUEST1_CONTENT.getBytes().length+"\n\n"+REQUEST1_CONTENT;

    /** The expected response. */
    private static final String RESPONSE1="HTTP/1.1 200 OK\n"+"Content-Length: 13\n"+"Server: Jetty("+Server.getVersion()+")\n"+"\n"+"Hello world\n";

    // Break the request up into three pieces, splitting the header.
    private static final String FRAGMENT1=REQUEST1.substring(0,16);
    private static final String FRAGMENT2=REQUEST1.substring(16,34);
    private static final String FRAGMENT3=REQUEST1.substring(34);

    /** Second test request. */
    protected static final String REQUEST2_HEADER=
        "POST / HTTP/1.0\n"+
        "Host: localhost\n"+
        "Content-Type: text/xml;charset=ISO-8859-1\n"+
        "Content-Length: ";
    protected static final String REQUEST2_CONTENT=
        "<?xml version=\"1.0\" encoding=\"ISO-8859-1\"?>\n"+
        "<nimbus xmlns:xsi=\"http://www.w3.org/2001/XMLSchema-instance\"\n"+
        "        xsi:noNamespaceSchemaLocation=\"nimbus.xsd\" version=\"1.0\">\n"+
        "    <request requestId=\"1\">\n"+
        "        <getJobDetails>\n"+
        "            <jobId>73</jobId>\n"+
        "        </getJobDetails>\n"+
        "    </request>\n"+
        "</nimbus>";
    protected static final String REQUEST2=REQUEST2_HEADER+REQUEST2_CONTENT.getBytes().length+"\n\n"+REQUEST2_CONTENT;

    /** The second expected response. */
    protected static final String RESPONSE2_CONTENT=
            "<?xml version=\"1.0\" encoding=\"ISO-8859-1\"?>\n"+
            "<nimbus xmlns:xsi=\"http://www.w3.org/2001/XMLSchema-instance\"\n"+
            "        xsi:noNamespaceSchemaLocation=\"nimbus.xsd\" version=\"1.0\">\n"+
            "    <request requestId=\"1\">\n"+
            "        <getJobDetails>\n"+
            "            <jobId>73</jobId>\n"+
            "        </getJobDetails>\n"+
            "    </request>\n"
            +"</nimbus>\n";
    protected static final String RESPONSE2=
        "HTTP/1.1 200 OK\n"+
        "Content-Type: text/xml;charset=ISO-8859-1\n"+
        "Content-Length: "+RESPONSE2_CONTENT.getBytes().length+"\n"+
        "Server: Jetty("+Server.getVersion()+")\n"+
        "\n"+
        RESPONSE2_CONTENT;



    /*
     * Feed a full header method
     */
    @Test
    public void testFull() throws Exception
    {
        configureServer(new HelloWorldHandler());

        Socket client=newSocket(HOST,_connector.getLocalPort());
        try
        {
            OutputStream os=client.getOutputStream();

            byte[] buffer = new byte[64*1024];
            Arrays.fill(buffer,(byte)'A');
            
            os.write(buffer);
            os.flush();

            // Read the response.
            String response=readResponse(client);

            Assert.assertThat(response, Matchers.containsString("HTTP/1.1 413 "));
        }
        catch(SocketException e)
        {
            // TODO looks like a close is overtaking the 413 in SSL
            System.err.println("Investigate this "+e);
        }
        finally
        {
            client.close();
        }
    }
    


    /*
     * Feed the server the entire request at once.
     */
    @Test
    public void testRequest1() throws Exception
    {
        configureServer(new HelloWorldHandler());

        Socket client=newSocket(HOST,_connector.getLocalPort());
        try
        {
            OutputStream os=client.getOutputStream();

            os.write(REQUEST1.getBytes());
            os.flush();

            // Read the response.
            String response=readResponse(client);

            // Check the response
            assertEquals("response",RESPONSE1,response);
        }
        finally
        {
            client.close();
        }
    }

    @Test
    public void testFragmentedChunk() throws Exception
    {
        configureServer(new EchoHandler());

        Socket client=newSocket(HOST,_connector.getLocalPort());
        try
        {
            OutputStream os=client.getOutputStream();

            os.write(("GET /R2 HTTP/1.1\015\012"+
                    "Host: localhost\015\012"+
                    "Transfer-Encoding: chunked\015\012"+
                    "Content-Type: text/plain\015\012"+
                    "Connection: close\015\012"+
                    "\015\012").getBytes());
            os.flush();
            Thread.sleep(PAUSE);
            os.write(("5\015\012").getBytes());
            os.flush();
            Thread.sleep(PAUSE);
            os.write(("ABCDE\015\012"+
                      "0;\015\012\015\012").getBytes());
            os.flush();

            // Read the response.
            String response=readResponse(client);
            assertTrue (response.indexOf("200")>0);
        }
        finally
        {
            client.close();
        }
    }

    @Test
    public void testTrailingContent() throws Exception
    {
        configureServer(new EchoHandler());

        Socket client=newSocket(HOST,_connector.getLocalPort());
        try
        {
            OutputStream os=client.getOutputStream();

            os.write(("GET /R2 HTTP/1.1\015\012"+
                    "Host: localhost\015\012"+
                    "Content-Length: 5\015\012"+
                    "Content-Type: text/plain\015\012"+
                    "Connection: close\015\012"+
                    "\015\012"+
                    "ABCDE\015\012"+
                    "\015\012"
                    ).getBytes());
            os.flush();

            // Read the response.
            String response=readResponse(client);
            assertTrue (response.indexOf("200")>0);
        }
        finally
        {
            client.close();
        }
    }
    /*
     * Feed the server fragmentary headers and see how it copes with it.
     */
    @Test
    public void testRequest1Fragments() throws Exception, InterruptedException
    {
        configureServer(new HelloWorldHandler());

        Socket client=newSocket(HOST,_connector.getLocalPort());
        try
        {
            OutputStream os=client.getOutputStream();

            // Write a fragment, flush, sleep, write the next fragment, etc.
            os.write(FRAGMENT1.getBytes());
            os.flush();
            Thread.sleep(PAUSE);
            os.write(FRAGMENT2.getBytes());
            os.flush();
            Thread.sleep(PAUSE);
            os.write(FRAGMENT3.getBytes());
            os.flush();

            // Read the response
            String response = readResponse(client);

            // Check the response
            assertEquals("response",RESPONSE1,response);
        }
        finally
        {
            client.close();
        }

    }

    @Test
    public void testRequest2() throws Exception
    {
        configureServer(new EchoHandler());

        byte[] bytes=REQUEST2.getBytes();
        for (int i=0; i<LOOPS; i++)
        {
            Socket client=newSocket(HOST,_connector.getLocalPort());
            try
            {
                OutputStream os=client.getOutputStream();

                os.write(bytes);
                os.flush();

                // Read the response
                String response=readResponse(client);

                // Check the response
                assertEquals("response "+i,RESPONSE2,response);
            }
            catch(IOException e)
            {
                e.printStackTrace();
                _server.dumpStdErr();
                throw e;
            }
            finally
            {
                client.close();
            }
        }
    }

    @Test
    public void testRequest2Fragments() throws Exception
    {
        configureServer(new EchoHandler());

        byte[] bytes=REQUEST2.getBytes();
        final int pointCount=2;
        // TODO random unit tests suck!
        Random random=new Random(System.currentTimeMillis());
        for (int i=0; i<LOOPS; i++)
        {
            int[] points=new int[pointCount];
            StringBuilder message=new StringBuilder();

            message.append("iteration #").append(i + 1);

            // Pick fragment points at random
            for (int j=0; j<points.length; ++j)
            {
                points[j]=random.nextInt(bytes.length);
            }
            // System.err.println("points "+points[0]+" "+points[1]);

            // Sort the list
            Arrays.sort(points);

            Socket client=newSocket(HOST,_connector.getLocalPort());
            try
            {
                OutputStream os=client.getOutputStream();

                writeFragments(bytes,points,message,os);

                // Read the response
                String response=readResponse(client);

                // Check the response
                assertEquals("response for "+i+" "+message.toString(),RESPONSE2,response);
            }
            finally
            {
                client.close();
            }
        }
    }

    @Test
    public void testRequest2Iterate() throws Exception
    {
        configureServer(new EchoHandler());

        byte[] bytes=REQUEST2.getBytes();
        for (int i=0; i<bytes.length; i+=3)
        {
            int[] points=new int[] { i };
            StringBuilder message=new StringBuilder();

            message.append("iteration #").append(i + 1);

            // Sort the list
            Arrays.sort(points);

            Socket client=newSocket(HOST,_connector.getLocalPort());
            try
            {
                OutputStream os=client.getOutputStream();

                writeFragments(bytes,points,message,os);

                // Read the response
                String response=readResponse(client);

                // Check the response
                assertEquals("response for "+i+" "+message.toString(),RESPONSE2,response);
            }
            finally
            {
                client.close();
            }
        }
    }

    /*
     * After several iterations, I generated some known bad fragment points.
     */
    @Test
    public void testRequest2KnownBad() throws Exception
    {
        configureServer(new EchoHandler());

        byte[] bytes=REQUEST2.getBytes();
        int[][] badPoints=new int[][]
        {
                { 70 }, // beginning here, drops last line of request
                { 71 }, // no response at all
                { 72 }, // again starts drops last line of request
                { 74 }, // again, no response at all
        };
        for (int i=0; i<badPoints.length; ++i)
        {
            Socket client=newSocket(HOST,_connector.getLocalPort());
            try
            {
                OutputStream os=client.getOutputStream();
                StringBuilder message=new StringBuilder();

                message.append("iteration #").append(i + 1);
                writeFragments(bytes,badPoints[i],message,os);

                // Read the response
                String response=readResponse(client);

                // Check the response
                // TODO - change to equals when code gets fixed
                assertNotSame("response for "+message.toString(),RESPONSE2,response);
            }
            finally
            {
                client.close();
            }
        }
    }

    @Test
    public void testFlush() throws Exception
    {
        configureServer(new DataHandler());

        String[] encoding = {"NONE","UTF-8","ISO-8859-1","ISO-8859-2"};
        for (int e =0; e<encoding.length;e++)
        {
            for (int b=1;b<=128;b=b==1?2:b==2?32:b==32?128:129)
            {
                for (int w=41;w<42;w+=4096)
                {
                    for (int c=0;c<1;c++)
                    {
                        String test=encoding[e]+"x"+b+"x"+w+"x"+c;
                        try
                        {
                            URL url=new URL(_scheme+"://"+HOST+":"+_connector.getLocalPort()+"/?writes="+w+"&block="+b+ (e==0?"":("&encoding="+encoding[e]))+(c==0?"&chars=true":""));

                            InputStream in = (InputStream)url.getContent();
                            String response=IO.toString(in,e==0?null:encoding[e]);

                            assertEquals(test,b*w,response.length());
                        }
                        catch(Exception x)
                        {
                            System.err.println(test);
                            x.printStackTrace();
                            throw x;
                        }
                    }
                }
            }
        }
    }

    @Test
    public void testBlockingWhileReadingRequestContent() throws Exception
    {
        configureServer(new DataHandler());

        long start=System.currentTimeMillis();
        Socket client=newSocket(HOST,_connector.getLocalPort());
        try
        {
            OutputStream os=client.getOutputStream();
            InputStream is=client.getInputStream();

            os.write((
                    "GET /data?writes=1024&block=256 HTTP/1.1\r\n"+
                    "host: "+HOST+":"+_connector.getLocalPort()+"\r\n"+
                    "connection: close\r\n"+
                    "content-type: unknown\r\n"+
                    "content-length: 30\r\n"+
                    "\r\n"
            ).getBytes());
            os.flush();
            Thread.sleep(200);
            os.write((
                    "\r\n23456890"
            ).getBytes());
            os.flush();
            Thread.sleep(1000);
            os.write((
                    "abcdefghij"
            ).getBytes());
            os.flush();
            Thread.sleep(1000);
            os.write((
                    "0987654321\r\n"
            ).getBytes());
            os.flush();

            int total=0;
            int len=0;
            byte[] buf=new byte[1024*64];

            while(len>=0)
            {
                Thread.sleep(100);
                len=is.read(buf);
                if (len>0)
                    total+=len;
            }

            assertTrue(total>(1024*256));
            assertTrue(30000L>(System.currentTimeMillis()-start));
        }
        finally
        {
            client.close();
        }
    }

    @Test
    public void testBlockingWhileWritingResponseContent() throws Exception
    {
        configureServer(new DataHandler());

        long start=System.currentTimeMillis();
        Socket client=newSocket(HOST,_connector.getLocalPort());
        int total=0;
        try
        {
            OutputStream os=client.getOutputStream();
            InputStream is=client.getInputStream();

            os.write((
                    "GET /data?writes=512&block=1024 HTTP/1.1\r\n"+
                    "host: "+HOST+":"+_connector.getLocalPort()+"\r\n"+
                    "connection: close\r\n"+
                    "content-type: unknown\r\n"+
                    "\r\n"
            ).getBytes());
            os.flush();

            int len=0;
            byte[] buf=new byte[1024*32];

            int i=0;
            while(len>=0)
            {
                if (i++%10==0)
                    Thread.sleep(1000);
                len=is.read(buf);
                if (len>0)
                    total+=len;
            }

            assertTrue(total>(512*1024));
            assertTrue(30000L>(System.currentTimeMillis()-start));
        }
        finally
        {
            //System.err.println("Got "+total+" of "+(512*1024));
            client.close();
        }
    }

    @Test
    public void testBigBlocks() throws Exception
    {
        configureServer(new BigBlockHandler());

        Socket client=newSocket(HOST,_connector.getLocalPort());
        client.setSoTimeout(20000);
        try
        {
            OutputStream os=client.getOutputStream();
            BufferedReader in = new BufferedReader(new InputStreamReader(client.getInputStream()));

            os.write((
                    "GET /r1 HTTP/1.1\r\n"+
                    "host: "+HOST+":"+_connector.getLocalPort()+"\r\n"+
                    "\r\n"+
                    "GET /r2 HTTP/1.1\r\n"+
                    "host: "+HOST+":"+_connector.getLocalPort()+"\r\n"+
                    "connection: close\r\n"+
                    "\r\n"
            ).getBytes());
            os.flush();

            // read the chunked response header
            boolean chunked=false;
            boolean closed=false;
            while(true)
            {
                String line=in.readLine();
                if (line==null || line.length()==0)
                    break;

                chunked|="Transfer-Encoding: chunked".equals(line);
                closed|="Connection: close".equals(line);
            }
            Assert.assertTrue(chunked);
            Assert.assertFalse(closed);

            // Read the chunks
            int max=Integer.MIN_VALUE;
            while(true)
            {
                String chunk=in.readLine();
                String line=in.readLine();
                if (line.length()==0)
                    break;
                int len=line.length();
                Assert.assertEquals(Integer.valueOf(chunk,16).intValue(),len);
                if (max<len)
                    max=len;
            }

            // Check that a direct content buffer was used as a chunk
            Assert.assertEquals(128*1024,max);

            // read and check the times are < 999ms
            String[] times=in.readLine().split(",");
            for (String t: times)
               Assert.assertTrue(Integer.valueOf(t).intValue()<999);


            // read the EOF chunk
            String end=in.readLine();
            Assert.assertEquals("0",end);
            end=in.readLine();
            Assert.assertEquals(0,end.length());


            // read the non-chunked response header
            chunked=false;
            closed=false;
            while(true)
            {
                String line=in.readLine();
                if (line==null || line.length()==0)
                    break;

                chunked|="Transfer-Encoding: chunked".equals(line);
                closed|="Connection: close".equals(line);
            }
            Assert.assertFalse(chunked);
            Assert.assertTrue(closed);

            String bigline = in.readLine();
            Assert.assertEquals(10*128*1024,bigline.length());

            // read and check the times are < 999ms
            times=in.readLine().split(",");
            for (String t: times)
                Assert.assertTrue(t,Integer.valueOf(t).intValue()<999);

            // check close
            Assert.assertTrue(in.readLine()==null);
        }
        finally
        {
            client.close();
        }
    }

    // Handler that sends big blocks of data in each of 10 writes, and then sends the time it took for each big block.
    protected static class BigBlockHandler extends AbstractHandler
    {
        public void handle(String target, Request baseRequest, HttpServletRequest request, HttpServletResponse response) throws IOException, ServletException
        {
            byte[] buf = new byte[128*1024];
            for (int i=0;i<buf.length;i++)
                buf[i]=(byte)("abcdefghijklmnopqrstuvwxyzABCDEFGHIJKLMNOPQRSTUVWXYZ0123456789_".charAt(i%63));

            baseRequest.setHandled(true);
            response.setStatus(200);
            response.setContentType("text/plain");
            ServletOutputStream out=response.getOutputStream();
            long[] times=new long[10];
            for (int i=0;i<times.length;i++)
            {
                // System.err.println("\nBLOCK "+request.getRequestURI()+" "+i);
                long start=System.currentTimeMillis();
                out.write(buf);
                long end=System.currentTimeMillis();
                times[i]=end-start;
                // System.err.println("Block "+request.getRequestURI()+" "+i+" "+times[i]);
            }
            out.println();
            for (long t : times)
            {
                out.print(t);
                out.print(",");
            }
            out.close();
        }
    }


    @Test
    public void testPipeline() throws Exception
    {
        configureServer(new HelloWorldHandler());

        //for (int pipeline=1;pipeline<32;pipeline++)
        for (int pipeline=1;pipeline<32;pipeline++)
        {
            Socket client=newSocket(HOST,_connector.getLocalPort());
            try
            {
                client.setSoTimeout(5000);
                OutputStream os=client.getOutputStream();

                String request="";

                for (int i=1;i<pipeline;i++)
                    request+=
                        "GET /data?writes=1&block=16&id="+i+" HTTP/1.1\r\n"+
                        "host: "+HOST+":"+_connector.getLocalPort()+"\r\n"+
                        "user-agent: testharness/1.0 (blah foo/bar)\r\n"+
                        "accept-encoding: nothing\r\n"+
                        "cookie: aaa=1234567890\r\n"+
                        "\r\n";

                request+=
                    "GET /data?writes=1&block=16 HTTP/1.1\r\n"+
                    "host: "+HOST+":"+_connector.getLocalPort()+"\r\n"+
                    "user-agent: testharness/1.0 (blah foo/bar)\r\n"+
                    "accept-encoding: nothing\r\n"+
                    "cookie: aaa=bbbbbb\r\n"+
                    "Connection: close\r\n"+
                    "\r\n";

                os.write(request.getBytes());
                os.flush();

                LineNumberReader in = new LineNumberReader(new InputStreamReader(client.getInputStream()));

                String line = in.readLine();
                int count=0;
                while (line!=null)
                {
                    if ("HTTP/1.1 200 OK".equals(line))
                        count++;
                    line = in.readLine();
                }
                assertEquals(pipeline,count);
            }
            finally
            {
                client.close();
            }
        }
    }

    @Test
    public void testRecycledWriters() throws Exception
    {
        configureServer(new EchoHandler());

        Socket client=newSocket(HOST,_connector.getLocalPort());
        try
        {
            OutputStream os=client.getOutputStream();
            InputStream is=client.getInputStream();

            os.write((
                    "POST /echo?charset=utf-8 HTTP/1.1\r\n"+
                    "host: "+HOST+":"+_connector.getLocalPort()+"\r\n"+
                    "content-type: text/plain; charset=utf-8\r\n"+
                    "content-length: 10\r\n"+
                    "\r\n").getBytes("iso-8859-1"));

            os.write((
                    "123456789\n"
            ).getBytes("utf-8"));

            os.write((
                    "POST /echo?charset=utf-8 HTTP/1.1\r\n"+
                    "host: "+HOST+":"+_connector.getLocalPort()+"\r\n"+
                    "content-type: text/plain; charset=utf-8\r\n"+
                    "content-length: 10\r\n"+
                    "\r\n"
            ).getBytes("iso-8859-1"));

            os.write((
                    "abcdefghZ\n"
            ).getBytes("utf-8"));

            String content="Wibble";
            byte[] contentB=content.getBytes("utf-8");
            os.write((
                    "POST /echo?charset=utf-16 HTTP/1.1\r\n"+
                    "host: "+HOST+":"+_connector.getLocalPort()+"\r\n"+
                    "content-type: text/plain; charset=utf-8\r\n"+
                    "content-length: "+contentB.length+"\r\n"+
                    "connection: close\r\n"+
                    "\r\n"
            ).getBytes("iso-8859-1"));
            os.write(contentB);

            os.flush();

            ByteArrayOutputStream bout = new ByteArrayOutputStream();
            IO.copy(is,bout);
            byte[] b=bout.toByteArray();

            //System.err.println("OUTPUT: "+new String(b));
            int i=0;
            while (b[i]!='Z')
                i++;
            int state=0;
            while(state!=4)
            {
                switch(b[i++])
                {
                    case '\r':
                        if (state==0||state==2)
                            state++;
                        continue;
                    case '\n':
                        if (state==1||state==3)
                            state++;
                        continue;

                    default:
                        state=0;
                }
            }

            String in = new String(b,0,i,"utf-8");
            assertTrue(in.indexOf("123456789")>=0);
            assertTrue(in.indexOf("abcdefghZ")>=0);
            assertTrue(in.indexOf("Wibble")<0);

            in = new String(b,i,b.length-i,"utf-16");
            assertEquals("Wibble\n",in);
        }
        finally
        {
            client.close();
        }
    }

    @Test
    public void testHead() throws Exception
    {
        configureServer(new EchoHandler(false));

        Socket client=newSocket(HOST,_connector.getLocalPort());
        try
        {
            OutputStream os=client.getOutputStream();
            InputStream is=client.getInputStream();

            os.write((
                "POST /R1 HTTP/1.1\015\012"+
                "Host: "+HOST+":"+_connector.getLocalPort()+"\r\n"+
                "content-type: text/plain; charset=utf-8\r\n"+
                "content-length: 10\r\n"+
                "\015\012"+
                "123456789\n" +

                "HEAD /R1 HTTP/1.1\015\012"+
                "Host: "+HOST+":"+_connector.getLocalPort()+"\015\012"+
                "content-type: text/plain; charset=utf-8\r\n"+
                "content-length: 10\r\n"+
                "\015\012"+
                "123456789\n"+

                "POST /R1 HTTP/1.1\015\012"+
                "Host: "+HOST+":"+_connector.getLocalPort()+"\015\012"+
                "content-type: text/plain; charset=utf-8\r\n"+
                "content-length: 10\r\n"+
                "Connection: close\015\012"+
                "\015\012"+
                "123456789\n"

                ).getBytes("iso-8859-1"));

            
            String in = IO.toString(is);
            
            int index=in.indexOf("123456789");
            assertTrue(index>0);
            index=in.indexOf("123456789",index+1);
            assertTrue(index>0);
            index=in.indexOf("123456789",index+1);
            assertTrue(index==-1);

        }
        finally
        {
            client.close();
        }
    }

    @Test
    public void testRecycledReaders() throws Exception
    {
        configureServer(new EchoHandler());

        Socket client=newSocket(HOST,_connector.getLocalPort());
        try
        {
            OutputStream os=client.getOutputStream();
            InputStream is=client.getInputStream();

            os.write((
                    "POST /echo?charset=utf-8 HTTP/1.1\r\n"+
                    "host: "+HOST+":"+_connector.getLocalPort()+"\r\n"+
                    "content-type: text/plain; charset=utf-8\r\n"+
                    "content-length: 10\r\n"+
                    "\r\n").getBytes("iso-8859-1"));

            os.write((
                    "123456789\n"
            ).getBytes("utf-8"));

            os.write((
                    "POST /echo?charset=utf-8 HTTP/1.1\r\n"+
                    "host: "+HOST+":"+_connector.getLocalPort()+"\r\n"+
                    "content-type: text/plain; charset=utf-8\r\n"+
                    "content-length: 10\r\n"+
                    "\r\n"
            ).getBytes("iso-8859-1"));

            os.write((
                    "abcdefghi\n"
            ).getBytes("utf-8"));

            String content="Wibble";
            byte[] contentB=content.getBytes("utf-16");
            os.write((
                    "POST /echo?charset=utf-8 HTTP/1.1\r\n"+
                    "host: "+HOST+":"+_connector.getLocalPort()+"\r\n"+
                    "content-type: text/plain; charset=utf-16\r\n"+
                    "content-length: "+contentB.length+"\r\n"+
                    "connection: close\r\n"+
                    "\r\n"
            ).getBytes("iso-8859-1"));
            os.write(contentB);

            os.flush();

            String in = IO.toString(is);
            assertTrue(in.indexOf("123456789")>=0);
            assertTrue(in.indexOf("abcdefghi")>=0);
            assertTrue(in.indexOf("Wibble")>=0);
        }
        finally
        {
            client.close();
        }
    }

    @Test
    public void testBlockedClient() throws Exception
    {
        configureServer(new HelloWorldHandler());

        Socket client=newSocket(HOST,_connector.getLocalPort());
        try
        {
            OutputStream os=client.getOutputStream();
            InputStream is=client.getInputStream();

            // Send a request with chunked input and expect 100
            os.write((
                    "GET / HTTP/1.1\r\n"+
                    "Host: "+HOST+":"+_connector.getLocalPort()+"\r\n"+
                    "Transfer-Encoding: chunked\r\n"+
                    "Expect: 100-continue\r\n"+
                    "Connection: Keep-Alive\r\n"+
                    "\r\n"
            ).getBytes());

            // Never send a body.
            // HelloWorldHandler does not read content, so 100 is not sent.
            // So close will have to happen anyway, without reset!

            os.flush();

            client.setSoTimeout(2000);
            long start=System.currentTimeMillis();
            String in = IO.toString(is);
            assertTrue(System.currentTimeMillis()-start<1000);
            assertTrue(in.indexOf("Connection: close")>0);
            assertTrue(in.indexOf("Hello world")>0);

        }
        finally
        {
            client.close();
        }
    }

    @Test
    public void testCommittedError() throws Exception
    {
        CommittedErrorHandler handler =new CommittedErrorHandler();
        configureServer(handler);

        Socket client=newSocket(HOST,_connector.getLocalPort());
        try
        {
            // ((StdErrLog)Log.getLogger(HttpConnection.class)).setHideStacks(true);
            OutputStream os=client.getOutputStream();
            InputStream is=client.getInputStream();

            // Send a request
            os.write((
                    "GET / HTTP/1.1\r\n"+
                    "Host: "+HOST+":"+_connector.getLocalPort()+"\r\n" +
                    "\r\n"
            ).getBytes());
            os.flush();


            client.setSoTimeout(2000);
            String in = IO.toString(is);

            assertEquals(-1,is.read()); // Closed by error!

            assertTrue(in.indexOf("HTTP/1.1 200 OK")>=0);
            assertTrue(in.indexOf("Transfer-Encoding: chunked")>0);
            assertTrue(in.indexOf("Now is the time for all good men to come to the aid of the party")>0);
            assertTrue(in.indexOf("\r\n0\r\n")==-1); // chunking is interrupted by error close

            client.close();
            Thread.sleep(100);
            assertTrue(!handler._endp.isOpen());
        }
        finally
        {
            // ((StdErrLog)Log.getLogger(HttpConnection.class)).setHideStacks(false);

            if (!client.isClosed())
                client.close();
        }
    }

    protected static class CommittedErrorHandler extends AbstractHandler
    {
        public EndPoint _endp;

        @Override
        public void handle(String target, Request baseRequest, HttpServletRequest request, HttpServletResponse response) throws IOException, ServletException
        {
            _endp=baseRequest.getHttpChannel().getConnection().getEndPoint();
            response.setHeader("test","value");
            response.setStatus(200);
            response.setContentType("text/plain");
            response.getWriter().println("Now is the time for all good men to come to the aid of the party");
            response.getWriter().flush();
            response.flushBuffer();

            throw new ServletException(new Exception("exception after commit"));
        }
    }

    protected static class AvailableHandler extends AbstractHandler
    {
        public Exchanger<Object> _ex = new Exchanger<Object>();

        @Override
        public void handle(String target, Request baseRequest, HttpServletRequest request, HttpServletResponse response) throws IOException, ServletException
        {
            baseRequest.setHandled(true);
            response.setStatus(200);
            response.setContentType("text/plain");
            InputStream in = request.getInputStream();
            ServletOutputStream out=response.getOutputStream();

            // should always be some input available, because of deferred dispatch.
            int avail=in.available();
            out.println(avail);

            String buf="";
            for (int i=0;i<avail;i++)
                buf+=(char)in.read();


            avail=in.available();
            out.println(avail);

            try
            {
                _ex.exchange(null);
                _ex.exchange(null);
            }
            catch(InterruptedException e)
            {
                e.printStackTrace();
            }

            avail=in.available();

            if (avail==0)
            {
                // handle blocking channel connectors
                buf+=(char)in.read();
                avail=in.available();
                out.println(avail+1);
            }
            else if (avail==1)
            {
                // handle blocking socket connectors
                buf+=(char)in.read();
                avail=in.available();
                out.println(avail+1);
            }
            else
                out.println(avail);

            while (avail>0)
            {
                buf+=(char)in.read();
                avail=in.available();
            }
            
            
            out.println(avail);
            
            // read remaining no matter what
            int b=in.read();
            while (b>=0)
            {
                buf+=(char)b;
                b=in.read();
            }
            out.println(buf);
            out.close();
        }
    }


    @Test
    public void testAvailable() throws Exception
    {
        AvailableHandler ah=new AvailableHandler();
        configureServer(ah);

        Socket client=newSocket(HOST,_connector.getLocalPort());
        try
        {
            OutputStream os=client.getOutputStream();
            InputStream is=client.getInputStream();

            os.write((
                    "GET /data?writes=1024&block=256 HTTP/1.1\r\n"+
                    "host: "+HOST+":"+_connector.getLocalPort()+"\r\n"+
                    "connection: close\r\n"+
                    "content-type: unknown\r\n"+
                    "content-length: 30\r\n"+
                    "\r\n"
            ).getBytes());
            os.flush();
            Thread.sleep(500);
            os.write((
                    "1234567890"
            ).getBytes());
            os.flush();

            ah._ex.exchange(null);

            os.write((
                    "abcdefghijklmnopqrst"
            ).getBytes());
            os.flush();
            Thread.sleep(500);
            ah._ex.exchange(null);

            BufferedReader reader = new BufferedReader(new InputStreamReader(is));
            // skip header
            while(reader.readLine().length()>0);
            assertThat(Integer.parseInt(reader.readLine()),Matchers.greaterThan(0));
            assertEquals(0,Integer.parseInt(reader.readLine()));
            assertThat(Integer.parseInt(reader.readLine()),Matchers.greaterThan(0));
            assertEquals(0,Integer.parseInt(reader.readLine()));
            assertEquals("1234567890abcdefghijklmnopqrst",reader.readLine());

        }
        finally
        {
            client.close();
        }
    }


    @Test
    public void testDualRequest1() throws Exception
    {
        configureServer(new HelloWorldHandler());

        Socket client1=newSocket(HOST,_connector.getLocalPort());
        Socket client2=newSocket(HOST,_connector.getLocalPort());
        try
        {
            OutputStream os1=client1.getOutputStream();
            OutputStream os2=client2.getOutputStream();

            os1.write(REQUEST1.getBytes());
            os2.write(REQUEST1.getBytes());
            os1.flush();
            os2.flush();

            // Read the response.
            String response1=readResponse(client1);
            String response2=readResponse(client2);

            // Check the response
            assertEquals("client1",RESPONSE1,response1);
            assertEquals("client2",RESPONSE1,response2);
        }
        finally
        {
            client1.close();
            client2.close();
        }
    }

    /**
     * Read entire response from the client. Close the output.
     *
     * @param client Open client socket.
     * @return The response string.
     * @throws IOException in case of I/O problems
     */
    protected static String readResponse(Socket client) throws IOException
    {
        BufferedReader br=null;

        StringBuilder sb=new StringBuilder();
        try
        {
            br=new BufferedReader(new InputStreamReader(client.getInputStream()));

            String line;

            while ((line=br.readLine())!=null)
            {
                sb.append(line);
                sb.append('\n');
            }

            return sb.toString();
        }
        catch(IOException e)
        {
            System.err.println(e+" while reading '"+sb+"'");
            throw e;
        }
        finally
        {
            if (br!=null)
            {
                br.close();
            }
        }
    }

    private void writeFragments(byte[] bytes, int[] points, StringBuilder message, OutputStream os) throws IOException, InterruptedException
    {
        int last=0;

        // Write out the fragments
        for (int j=0; j<points.length; ++j)
        {
            int point=points[j];

            os.write(bytes,last,point-last);
            last=point;
            os.flush();
            Thread.sleep(PAUSE);

            // Update the log message
            message.append(" point #").append(j + 1).append(": ").append(point);
        }

        // Write the last fragment
        os.write(bytes,last,bytes.length-last);
        os.flush();
        Thread.sleep(PAUSE);
    }



    @Test
    public void testUnreadInput () throws Exception
    {
        configureServer(new NoopHandler());
        final int REQS=2;
        char[] fill = new char[65*1024];
        Arrays.fill(fill,'.');
        String content="This is a loooooooooooooooooooooooooooooooooo"+
        "ooooooooooooooooooooooooooooooooooooooooooooo"+
        "ooooooooooooooooooooooooooooooooooooooooooooo"+
        "ooooooooooooooooooooooooooooooooooooooooooooo"+
        "ooooooooooooooooooooooooooooooooooooooooooooo"+
        "ooooooooooooooooooooooooooooooooooooooooooooo"+
        "ooooooooooooooooooooooooooooooooooooooooooooo"+
        "ooooooooooooooooooooooooooooooooooooooooooooo"+
        "ooooooooooooooooooooooooooooooooooooooooooooo"+
        "oooooooooooonnnnnnnnnnnnnnnnggggggggg content"+
        new String(fill);
        final byte[] bytes = content.getBytes();

        Socket client=newSocket(HOST,_connector.getLocalPort());
        final OutputStream out=client.getOutputStream();

        new Thread()
        {
            public void run()
            {
                try
                {
                    for (int i=0; i<REQS; i++)
                    {
                        out.write("GET / HTTP/1.1\r\nHost: localhost\r\n".getBytes(StringUtil.__ISO_8859_1));
                        out.write(("Content-Length: "+bytes.length+"\r\n" + "\r\n").getBytes(StringUtil.__ISO_8859_1));
                        out.write(bytes,0,bytes.length);
                    }
                    out.write("GET / HTTP/1.1\r\nHost: last\r\nConnection: close\r\n\r\n".getBytes(StringUtil.__ISO_8859_1));
                    out.flush();
                }
                catch(Exception e)
                {
                    e.printStackTrace();
                }
            }
        }.start();
            
        String resps = readResponse(client);
               
        int offset=0;
        for (int i=0;i<(REQS+1);i++)
        {
            int ok=resps.indexOf("HTTP/1.1 200 OK",offset);
            assertThat("resp"+i,ok,greaterThanOrEqualTo(offset));
            offset=ok+15;
        }
    }

    public class NoopHandler extends AbstractHandler
    {
        public void handle(String target, Request baseRequest,
                HttpServletRequest request, HttpServletResponse response) throws IOException,
                ServletException
        {
           //don't read the input, just send something back
            ((Request)request).setHandled(true);
            response.setStatus(200);
        }
    }
    

    @Test
    public void testSuspendedPipeline() throws Exception
    {
        SuspendHandler suspend = new SuspendHandler();
        suspend.setSuspendFor(30000);
        suspend.setResumeAfter(1000);
        configureServer(suspend);

        long start=System.currentTimeMillis();
        Socket client=newSocket(HOST,_connector.getLocalPort());
        try
        {
            OutputStream os=client.getOutputStream();
            InputStream is=client.getInputStream();

            // write an initial request
            os.write((
                    "GET / HTTP/1.1\r\n"+
                    "host: "+HOST+":"+_connector.getLocalPort()+"\r\n"+
                    "\r\n"
            ).getBytes());
            os.flush();
            
            Thread.sleep(200);
            
            // write an pipelined request
            os.write((
                    "GET / HTTP/1.1\r\n"+
                    "host: "+HOST+":"+_connector.getLocalPort()+"\r\n"+
                    "connection: close\r\n"+
                    "\r\n"
            ).getBytes());
            os.flush();
            
            String response=readResponse(client);
            assertThat(response,JUnitMatchers.containsString("RESUMEDHTTP/1.1 200 OK"));
            assertThat((System.currentTimeMillis()-start),greaterThanOrEqualTo(1999L));
            
            // TODO This test should also check that that the CPU did not spin during the suspend.
        }
        finally
        {
            client.close();
        }
    }
}<|MERGE_RESOLUTION|>--- conflicted
+++ resolved
@@ -44,14 +44,9 @@
 import org.eclipse.jetty.server.handler.AbstractHandler;
 import org.eclipse.jetty.util.IO;
 import org.eclipse.jetty.util.StringUtil;
-<<<<<<< HEAD
 import org.hamcrest.Matchers;
-=======
-import org.eclipse.jetty.util.log.Log;
-import org.eclipse.jetty.util.log.StdErrLog;
 import org.hamcrest.Matchers;
 import org.junit.Assert;
->>>>>>> 29fda3a7
 import org.junit.Test;
 import org.junit.matchers.JUnitMatchers;
 
@@ -1379,6 +1374,7 @@
 
         long start=System.currentTimeMillis();
         Socket client=newSocket(HOST,_connector.getLocalPort());
+        client.setSoTimeout(5000);
         try
         {
             OutputStream os=client.getOutputStream();
