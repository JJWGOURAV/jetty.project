--- conflicted
+++ resolved
@@ -70,13 +70,8 @@
                       <instructions>
                         <Bundle-Description>javax.websocket.server Implementation</Bundle-Description>
                         <Export-Package>org.eclipse.jetty.websocket.jsr356.server.*;version="${parsedVersion.majorVersion}.${parsedVersion.minorVersion}.${parsedVersion.incrementalVersion}"</Export-Package>
-<<<<<<< HEAD
-                        <Require-Capability>osgi.extender; filter:="(osgi.extender=osgi.serviceloader.registrar)"</Require-Capability>
-                        <Provide-Capability>osgi.serviceloader;osgi.serviceloader=javax.servlet.ServletContainerInitializer,osgi.serviceloader;osgi.serviceloader=javax.websocket.server.ServerEndpointConfig$Configurator</Provide-Capability>
-=======
                         <Require-Capability>osgi.extender; filter:="(osgi.extender=osgi.serviceloader.registrar)";resolution:=optional</Require-Capability>
                         <Provide-Capability>osgi.serviceloader;osgi.serviceloader=javax.servlet.ServletContainerInitializer,osgi.serviceloader;osgi.serviceloader=javax.websocket.server.ServerEndpointConfig$Configurator</Provide-Capability>                      
->>>>>>> 877f0a11
                       </instructions>
                   </configuration>
               </execution>
