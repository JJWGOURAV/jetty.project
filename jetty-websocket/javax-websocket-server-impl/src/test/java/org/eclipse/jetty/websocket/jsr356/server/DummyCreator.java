//
//  ========================================================================
//  Copyright (c) 1995-2016 Mort Bay Consulting Pty. Ltd.
//  ------------------------------------------------------------------------
//  All rights reserved. This program and the accompanying materials
//  are made available under the terms of the Eclipse Public License v1.0
//  and Apache License v2.0 which accompanies this distribution.
//
//      The Eclipse Public License is available at
//      http://www.eclipse.org/legal/epl-v10.html
//
//      The Apache License v2.0 is available at
//      http://www.opensource.org/licenses/apache2.0.php
//
//  You may elect to redistribute this code under either of these licenses.
//  ========================================================================
//

package org.eclipse.jetty.websocket.jsr356.server;

<<<<<<< HEAD
import org.eclipse.jetty.http.pathmap.PathMappings;
import org.eclipse.jetty.http.pathmap.PathSpec;
=======
import org.eclipse.jetty.http.pathmap.MappedResource;
>>>>>>> c0b94a9d
import org.eclipse.jetty.websocket.server.MappedWebSocketCreator;
import org.eclipse.jetty.websocket.servlet.WebSocketCreator;

public class DummyCreator implements MappedWebSocketCreator
{
    @Override
    public void addMapping(PathSpec spec, WebSocketCreator creator)
    {
        /* do nothing */
    }
    
    @Override
    public void addMapping(org.eclipse.jetty.http.pathmap.PathSpec spec, WebSocketCreator creator)
    {
        /* do nothing */
    }
    
    @Override
    public PathMappings<WebSocketCreator> getMappings()
    {
        return null;
    }
    
    @Override
    public MappedResource<WebSocketCreator> getMapping(String target)
    {
        return null;
    }
}<|MERGE_RESOLUTION|>--- conflicted
+++ resolved
@@ -18,33 +18,23 @@
 
 package org.eclipse.jetty.websocket.jsr356.server;
 
-<<<<<<< HEAD
-import org.eclipse.jetty.http.pathmap.PathMappings;
+import org.eclipse.jetty.http.pathmap.MappedResource;
 import org.eclipse.jetty.http.pathmap.PathSpec;
-=======
-import org.eclipse.jetty.http.pathmap.MappedResource;
->>>>>>> c0b94a9d
 import org.eclipse.jetty.websocket.server.MappedWebSocketCreator;
 import org.eclipse.jetty.websocket.servlet.WebSocketCreator;
 
 public class DummyCreator implements MappedWebSocketCreator
 {
     @Override
-    public void addMapping(PathSpec spec, WebSocketCreator creator)
+    public void addMapping(org.eclipse.jetty.websocket.server.pathmap.PathSpec spec, WebSocketCreator creator)
     {
         /* do nothing */
     }
     
     @Override
-    public void addMapping(org.eclipse.jetty.http.pathmap.PathSpec spec, WebSocketCreator creator)
+    public void addMapping(PathSpec spec, WebSocketCreator creator)
     {
         /* do nothing */
-    }
-    
-    @Override
-    public PathMappings<WebSocketCreator> getMappings()
-    {
-        return null;
     }
     
     @Override
