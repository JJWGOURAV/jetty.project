--- conflicted
+++ resolved
@@ -2,11 +2,7 @@
   <parent>
     <artifactId>jetty-project</artifactId>
     <groupId>org.eclipse.jetty</groupId>
-<<<<<<< HEAD
     <version>7.1.0.RC0</version>
-=======
-    <version>7.1.0.RC1-SNAPSHOT</version>
->>>>>>> 7b085124
   </parent>
   <modelVersion>4.0.0</modelVersion>
   <groupId>org.eclipse.jetty</groupId>
