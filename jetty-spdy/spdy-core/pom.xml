--- conflicted
+++ resolved
@@ -3,11 +3,7 @@
     <parent>
         <groupId>org.eclipse.jetty.spdy</groupId>
         <artifactId>spdy-parent</artifactId>
-<<<<<<< HEAD
-        <version>7.6.16-SNAPSHOT</version>
-=======
         <version>7.6.17-SNAPSHOT</version>
->>>>>>> d9d1af0e
     </parent>
 
   <modelVersion>4.0.0</modelVersion>
