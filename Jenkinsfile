--- conflicted
+++ resolved
@@ -22,8 +22,7 @@
       List mvnEnv = ["PATH+MVN=${mvntool}/bin", "PATH+JDK=${jdktool}/bin", "JAVA_HOME=${jdktool}/", "MAVEN_HOME=${mvntool}"]
       mvnEnv.add("MAVEN_OPTS=-Xms256m -Xmx1024m -Djava.awt.headless=true")
 
-      try
-      {
+      try {
         stage("Checkout - ${jdk}") {
           checkout scm
         }
@@ -32,136 +31,125 @@
         throw e
       }
 
-      try
-      {
+      try {
         stage("Compile - ${jdk}") {
           withEnv(mvnEnv) {
             timeout(time: 15, unit: 'MINUTES') {
               withMaven(
-                      maven: 'maven3',
-                      jdk: "$jdk",
-                      publisherStrategy: 'EXPLICIT',
-                      globalMavenSettingsConfig: 'oss-settings.xml',
-                      mavenLocalRepo: "${env.JENKINS_HOME}/${env.EXECUTOR_NUMBER}") {
+                  maven: 'maven3',
+                  jdk: "$jdk",
+                  publisherStrategy: 'EXPLICIT',
+                  globalMavenSettingsConfig: 'oss-settings.xml',
+                  mavenLocalRepo: "${env.JENKINS_HOME}/${env.EXECUTOR_NUMBER}") {
                 sh "mvn -V -B clean install -DskipTests -T6"
               }
 
             }
           }
         }
-      } catch(Exception e) {
+      } catch (Exception e) {
         notifyBuild("Compile Failure", jdk)
         throw e
       }
 
-      try
-      {
+      try {
         stage("Javadoc - ${jdk}") {
           withEnv(mvnEnv) {
             timeout(time: 20, unit: 'MINUTES') {
               withMaven(
-                      maven: 'maven3',
-                      jdk: "$jdk",
-                      publisherStrategy: 'EXPLICIT',
-                      globalMavenSettingsConfig: 'oss-settings.xml',
-                      mavenLocalRepo: "${env.JENKINS_HOME}/${env.EXECUTOR_NUMBER}") {
+                  maven: 'maven3',
+                  jdk: "$jdk",
+                  publisherStrategy: 'EXPLICIT',
+                  globalMavenSettingsConfig: 'oss-settings.xml',
+                  mavenLocalRepo: "${env.JENKINS_HOME}/${env.EXECUTOR_NUMBER}") {
                 sh "mvn -V -B javadoc:javadoc -T5"
               }
             }
           }
         }
-      } catch(Exception e) {
+      } catch (Exception e) {
         notifyBuild("Javadoc Failure", jdk)
         throw e
       }
 
-      try
-      {
+      try {
         stage("Test - ${jdk}") {
           withEnv(mvnEnv) {
             timeout(time: 90, unit: 'MINUTES') {
               // Run test phase / ignore test failures
               withMaven(
-                      maven: 'maven3',
-                      jdk: "$jdk",
-                      publisherStrategy: 'EXPLICIT',
-                      //options: [invokerPublisher(disabled: false)],
-                      globalMavenSettingsConfig: 'oss-settings.xml',
-                      mavenLocalRepo: "${env.JENKINS_HOME}/${env.EXECUTOR_NUMBER}") {
+                  maven: 'maven3',
+                  jdk: "$jdk",
+                  publisherStrategy: 'EXPLICIT',
+                  //options: [invokerPublisher(disabled: false)],
+                  globalMavenSettingsConfig: 'oss-settings.xml',
+                  mavenLocalRepo: "${env.JENKINS_HOME}/${env.EXECUTOR_NUMBER}") {
                 //
                 sh "mvn -V -B install -Dmaven.test.failure.ignore=true -Prun-its -T3 -e -Dmaven.repo.local=${env.JENKINS_HOME}/${env.EXECUTOR_NUMBER}"
               }
               // withMaven doesn't label..
               // Report failures in the jenkins UI
-              junit testResults:'**/target/surefire-reports/TEST-*.xml'
+              junit testResults: '**/target/surefire-reports/TEST-*.xml'
               // Collect up the jacoco execution results
               def jacocoExcludes =
-                      // build tools
-                      "**/org/eclipse/jetty/ant/**" + ",**/org/eclipse/jetty/maven/**" +
-                              ",**/org/eclipse/jetty/jspc/**" +
-                              // example code / documentation
-                              ",**/org/eclipse/jetty/embedded/**" + ",**/org/eclipse/jetty/asyncrest/**" +
-                              ",**/org/eclipse/jetty/demo/**" +
-                              // special environments / late integrations
-                              ",**/org/eclipse/jetty/gcloud/**" + ",**/org/eclipse/jetty/infinispan/**" +
-                              ",**/org/eclipse/jetty/osgi/**" + ",**/org/eclipse/jetty/spring/**" +
-                              ",**/org/eclipse/jetty/http/spi/**" +
-                              // test classes
-                              ",**/org/eclipse/jetty/tests/**" + ",**/org/eclipse/jetty/test/**";
-              step( [$class          : 'JacocoPublisher',
-                     inclusionPattern: '**/org/eclipse/jetty/**/*.class',
-                     exclusionPattern: jacocoExcludes,
-                     execPattern     : '**/target/jacoco.exec',
-                     classPattern    : '**/target/classes',
-                     sourcePattern   : '**/src/main/java'] )
+                  // build tools
+                  "**/org/eclipse/jetty/ant/**" + ",**/org/eclipse/jetty/maven/**" +
+                      ",**/org/eclipse/jetty/jspc/**" +
+                      // example code / documentation
+                      ",**/org/eclipse/jetty/embedded/**" + ",**/org/eclipse/jetty/asyncrest/**" +
+                      ",**/org/eclipse/jetty/demo/**" +
+                      // special environments / late integrations
+                      ",**/org/eclipse/jetty/gcloud/**" + ",**/org/eclipse/jetty/infinispan/**" +
+                      ",**/org/eclipse/jetty/osgi/**" + ",**/org/eclipse/jetty/spring/**" +
+                      ",**/org/eclipse/jetty/http/spi/**" +
+                      // test classes
+                      ",**/org/eclipse/jetty/tests/**" + ",**/org/eclipse/jetty/test/**";
+              step([$class          : 'JacocoPublisher',
+                    inclusionPattern: '**/org/eclipse/jetty/**/*.class',
+                    exclusionPattern: jacocoExcludes,
+                    execPattern     : '**/target/jacoco.exec',
+                    classPattern    : '**/target/classes',
+                    sourcePattern   : '**/src/main/java'])
               // Report on Maven and Javadoc warnings
-              step( [$class        : 'WarningsPublisher',
-                     consoleParsers: [[parserName: 'Maven'],
-                                      [parserName: 'JavaDoc'],
-                                      [parserName: 'JavaC']]] )
-            }
-            if(isUnstable())
-            {
+              step([$class        : 'WarningsPublisher',
+                    consoleParsers: [[parserName: 'Maven'],
+                                     [parserName: 'JavaDoc'],
+                                     [parserName: 'JavaC']]])
+            }
+            if (isUnstable()) {
               notifyBuild("Unstable / Test Errors", jdk)
             }
           }
         }
-      } catch(Exception e) {
+      } catch (Exception e) {
         notifyBuild("Test Failure", jdk)
         throw e
       }
 
-<<<<<<< HEAD
-  /*
-  try
-  {
-    stage 'Compact3'
-=======
-      try
-      {
-        stage ("Compact3 - ${jdk}") {
->>>>>>> 1c04f983
+      /* Compact3 disabled on Jetty 10
+      try {
+        stage("Compact3 - ${jdk}") {
 
           dir("aggregates/jetty-all-compact3") {
             withEnv(mvnEnv) {
               withMaven(
-                      maven: 'maven3',
-                      jdk: "$jdk",
-                      publisherStrategy: 'EXPLICIT',
-                      globalMavenSettingsConfig: 'oss-settings.xml',
-                      mavenLocalRepo: "${env.JENKINS_HOME}/${env.EXECUTOR_NUMBER}") {
+                  maven: 'maven3',
+                  jdk: "$jdk",
+                  publisherStrategy: 'EXPLICIT',
+                  globalMavenSettingsConfig: 'oss-settings.xml',
+                  mavenLocalRepo: "${env.JENKINS_HOME}/${env.EXECUTOR_NUMBER}") {
                 sh "mvn -V -B -Pcompact3 clean install -T5"
               }
             }
           }
         }
-      } catch(Exception e) {
+      } catch (Exception e) {
         notifyBuild("Compact3 Failure", jdk)
         throw e
       }
+      */
     }
   }
-  */
 }
 
 
