<?xml version="1.0" encoding="UTF-8"?>
<project xmlns="http://maven.apache.org/POM/4.0.0" xmlns:xsi="http://www.w3.org/2001/XMLSchema-instance" xsi:schemaLocation="http://maven.apache.org/POM/4.0.0 http://maven.apache.org/xsd/maven-4.0.0.xsd">
    <parent>
        <groupId>org.eclipse.jetty</groupId>
<<<<<<< HEAD
        <artifactId>jetty-parent</artifactId>
        <version>19</version>
=======
        <artifactId>jetty-project</artifactId>
        <version>7.6.3-SNAPSHOT</version>
>>>>>>> 98658a28
    </parent>

    <modelVersion>4.0.0</modelVersion>
    <groupId>org.eclipse.jetty.npn</groupId>
    <artifactId>npn-api</artifactId>
    <version>1.0.0-SNAPSHOT</version>
    <name>Jetty :: Next Protocol Negotiation :: API</name>

    <scm>
      <connection>scm:git:http://git.eclipse.org/gitroot/jetty/org.eclipse.jetty.project.git</connection>
      <developerConnection>scm:git:ssh://git.eclipse.org/gitroot/jetty/org.eclipse.jetty.project.git</developerConnection>
       <url>http://git.eclipse.org/c/jetty/org.eclipse.jetty.project.git/tree/jetty-npn</url>
    </scm>

    <build>
      <plugins>
        <plugin>
          <groupId>org.apache.maven.plugins</groupId>
          <artifactId>maven-release-plugin</artifactId>
          <version>2.2.1</version>
          <configuration>
            <useReleaseProfile>false</useReleaseProfile>
            <goals>deploy</goals>
            <arguments>-Peclipse-release</arguments>
            <preparationGoals>clean install</preparationGoals>
          </configuration>
        </plugin>
      </plugins>
    </build>
</project><|MERGE_RESOLUTION|>--- conflicted
+++ resolved
@@ -2,13 +2,8 @@
 <project xmlns="http://maven.apache.org/POM/4.0.0" xmlns:xsi="http://www.w3.org/2001/XMLSchema-instance" xsi:schemaLocation="http://maven.apache.org/POM/4.0.0 http://maven.apache.org/xsd/maven-4.0.0.xsd">
     <parent>
         <groupId>org.eclipse.jetty</groupId>
-<<<<<<< HEAD
         <artifactId>jetty-parent</artifactId>
         <version>19</version>
-=======
-        <artifactId>jetty-project</artifactId>
-        <version>7.6.3-SNAPSHOT</version>
->>>>>>> 98658a28
     </parent>
 
     <modelVersion>4.0.0</modelVersion>
