--- conflicted
+++ resolved
@@ -10,11 +10,7 @@
 
 let count=0
 
-<<<<<<< HEAD
-while mvn test -Dtest=$TESTNAME -Dorg.eclipse.jetty.LEVEL=DEBUG 2>&1 > target/lastbuild.log
-=======
 while mvn $OPTS test -Dtest=$TESTNAME 2>&1 > target/lastbuild.log
->>>>>>> 4ce35feb
 do
     now=`date`
     echo "Test Run $count - $now" 
